--- conflicted
+++ resolved
@@ -53,7 +53,6 @@
 clap-stdin = "0.4.0"
 owo-colors = "4.0.0"
 anstyle = "1.0.6"
-<<<<<<< HEAD
 workspace_hack = { version = "0.1", path = "../workspace_hack" }
 reqwest-middleware = { version = "0.3.0", features = ["json"] }
 reqwest = "0.12"
@@ -62,8 +61,6 @@
 jsonwebtoken = "9.0.1"
 ring = "0.17.3"
 pem = "3.0.4"
-=======
->>>>>>> 8a0365f0
 
 [dev-dependencies]
 pavex_test_runner = { path = "../pavex_test_runner" }
