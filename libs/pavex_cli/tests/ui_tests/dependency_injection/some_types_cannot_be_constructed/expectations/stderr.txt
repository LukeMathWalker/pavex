[31m[1mERROR[0m[39m: 
  [31m×[0m You can't register a constructor for `pavex::Error`.
  [31m│[0m `pavex::Error` can only be used as the error type of your fallible
  [31m│[0m components.
  [31m│[0m
<<<<<<< HEAD
  [31m│[0m     ╭─[[36;1;4msrc/lib.rs[0m:78:1]
  [31m│[0m  [2m78[0m │         let mut bp = Blueprint::new();
  [31m│[0m  [2m79[0m │         bp.constructor(f!(crate::error_ref), Lifecycle::RequestScoped);
  [31m│[0m     · [35;1m                       ──────────┬─────────[0m
  [31m│[0m     ·                                  [35;1m╰── The constructor was registered here[0m
  [31m│[0m  [2m80[0m │         bp.constructor(f!(crate::request_head_ref), Lifecycle::RequestScoped);
=======
  [31m│[0m     ╭─[[36;1;4msrc/lib.rs[0m:81:1]
  [31m│[0m  [2m81[0m │         let mut bp = Blueprint::new();
  [31m│[0m  [2m82[0m │         bp.constructor(f!(crate::error_ref), Lifecycle::RequestScoped);
  [31m│[0m     · [35;1m                       ──────────┬─────────[0m
  [31m│[0m     ·                                  [35;1m╰── The constructor was registered here[0m
  [31m│[0m  [2m83[0m │         bp.constructor(f!(crate::response_ref), Lifecycle::RequestScoped);
  [31m│[0m     ╰────

[31m[1mERROR[0m[39m: 
  [31m×[0m You can't register a constructor for `pavex::Response`.
  [31m│[0m You can only return a response from request handlers, middlewares or error
  [31m│[0m handlers.
  [31m│[0m
  [31m│[0m     ╭─[[36;1;4msrc/lib.rs[0m:82:1]
  [31m│[0m  [2m82[0m │         bp.constructor(f!(crate::error_ref), Lifecycle::RequestScoped);
  [31m│[0m  [2m83[0m │         bp.constructor(f!(crate::response_ref), Lifecycle::RequestScoped);
  [31m│[0m     · [35;1m                       ───────────┬───────────[0m
  [31m│[0m     ·                                   [35;1m╰── The constructor was registered here[0m
  [31m│[0m  [2m84[0m │         bp.constructor(f!(crate::request_head_ref), Lifecycle::RequestScoped);
>>>>>>> 5b1eee79
  [31m│[0m     ╰────

[31m[1mERROR[0m[39m: 
  [31m×[0m You can't register a constructor for `pavex::request::RequestHead`.
  [31m│[0m `pavex::request::RequestHead` is a framework primitive, you can't override
  [31m│[0m the way it's built by Pavex.
  [31m│[0m
<<<<<<< HEAD
  [31m│[0m     ╭─[[36;1;4msrc/lib.rs[0m:79:1]
  [31m│[0m  [2m79[0m │         bp.constructor(f!(crate::error_ref), Lifecycle::RequestScoped);
  [31m│[0m  [2m80[0m │         bp.constructor(f!(crate::request_head_ref), Lifecycle::RequestScoped);
  [31m│[0m     · [35;1m                       ─────────────┬─────────────[0m
  [31m│[0m     ·                                     [35;1m╰── The constructor was registered here[0m
  [31m│[0m  [2m81[0m │         bp.constructor(f!(crate::allowed_methods_ref), Lifecycle::RequestScoped);
=======
  [31m│[0m     ╭─[[36;1;4msrc/lib.rs[0m:83:1]
  [31m│[0m  [2m83[0m │         bp.constructor(f!(crate::response_ref), Lifecycle::RequestScoped);
  [31m│[0m  [2m84[0m │         bp.constructor(f!(crate::request_head_ref), Lifecycle::RequestScoped);
  [31m│[0m     · [35;1m                       ─────────────┬─────────────[0m
  [31m│[0m     ·                                     [35;1m╰── The constructor was registered here[0m
  [31m│[0m  [2m85[0m │         bp.constructor(f!(crate::allowed_methods_ref), Lifecycle::RequestScoped);
>>>>>>> 5b1eee79
  [31m│[0m     ╰────

[31m[1mERROR[0m[39m: 
  [31m×[0m You can't register a constructor for `pavex::router::AllowedMethods`.
  [31m│[0m `pavex::router::AllowedMethods` is a framework primitive, you can't
  [31m│[0m override the way it's built by Pavex.
  [31m│[0m
<<<<<<< HEAD
  [31m│[0m     ╭─[[36;1;4msrc/lib.rs[0m:80:1]
  [31m│[0m  [2m80[0m │         bp.constructor(f!(crate::request_head_ref), Lifecycle::RequestScoped);
  [31m│[0m  [2m81[0m │         bp.constructor(f!(crate::allowed_methods_ref), Lifecycle::RequestScoped);
  [31m│[0m     · [35;1m                       ───────────────┬──────────────[0m
  [31m│[0m     ·                                       [35;1m╰── The constructor was registered here[0m
  [31m│[0m  [2m82[0m │         bp.constructor(f!(crate::raw_incoming_body_ref), Lifecycle::RequestScoped);
=======
  [31m│[0m     ╭─[[36;1;4msrc/lib.rs[0m:84:1]
  [31m│[0m  [2m84[0m │         bp.constructor(f!(crate::request_head_ref), Lifecycle::RequestScoped);
  [31m│[0m  [2m85[0m │         bp.constructor(f!(crate::allowed_methods_ref), Lifecycle::RequestScoped);
  [31m│[0m     · [35;1m                       ───────────────┬──────────────[0m
  [31m│[0m     ·                                       [35;1m╰── The constructor was registered here[0m
  [31m│[0m  [2m86[0m │         bp.constructor(f!(crate::raw_incoming_body_ref), Lifecycle::RequestScoped);
>>>>>>> 5b1eee79
  [31m│[0m     ╰────

[31m[1mERROR[0m[39m: 
  [31m×[0m You can't register a constructor for
  [31m│[0m `pavex::request::body::RawIncomingBody`.
  [31m│[0m `pavex::request::body::RawIncomingBody` is a framework primitive, you
  [31m│[0m can't override the way it's built by Pavex.
  [31m│[0m
<<<<<<< HEAD
  [31m│[0m     ╭─[[36;1;4msrc/lib.rs[0m:81:1]
  [31m│[0m  [2m81[0m │         bp.constructor(f!(crate::allowed_methods_ref), Lifecycle::RequestScoped);
  [31m│[0m  [2m82[0m │         bp.constructor(f!(crate::raw_incoming_body_ref), Lifecycle::RequestScoped);
  [31m│[0m     · [35;1m                       ────────────────┬───────────────[0m
  [31m│[0m     ·                                        [35;1m╰── The constructor was registered here[0m
  [31m│[0m  [2m83[0m │         bp.constructor(
=======
  [31m│[0m     ╭─[[36;1;4msrc/lib.rs[0m:85:1]
  [31m│[0m  [2m85[0m │         bp.constructor(f!(crate::allowed_methods_ref), Lifecycle::RequestScoped);
  [31m│[0m  [2m86[0m │         bp.constructor(f!(crate::raw_incoming_body_ref), Lifecycle::RequestScoped);
  [31m│[0m     · [35;1m                       ────────────────┬───────────────[0m
  [31m│[0m     ·                                        [35;1m╰── The constructor was registered here[0m
  [31m│[0m  [2m87[0m │         bp.constructor(
>>>>>>> 5b1eee79
  [31m│[0m     ╰────

[31m[1mERROR[0m[39m: 
  [31m×[0m You can't register a constructor for
  [31m│[0m `pavex::request::path::MatchedPathPattern`.
  [31m│[0m `pavex::request::path::MatchedPathPattern` is a framework primitive, you
  [31m│[0m can't override the way it's built by Pavex.
  [31m│[0m
<<<<<<< HEAD
  [31m│[0m     ╭─[[36;1;4msrc/lib.rs[0m:83:1]
  [31m│[0m  [2m83[0m │         bp.constructor(
  [31m│[0m  [2m84[0m │             f!(crate::matched_path_pattern_ref),
  [31m│[0m     · [35;1m            ─────────────────┬─────────────────[0m
  [31m│[0m     ·                              [35;1m╰── The constructor was registered here[0m
  [31m│[0m  [2m85[0m │             Lifecycle::RequestScoped,
=======
  [31m│[0m     ╭─[[36;1;4msrc/lib.rs[0m:87:1]
  [31m│[0m  [2m87[0m │         bp.constructor(
  [31m│[0m  [2m88[0m │             f!(crate::matched_path_pattern_ref),
  [31m│[0m     · [35;1m            ─────────────────┬─────────────────[0m
  [31m│[0m     ·                              [35;1m╰── The constructor was registered here[0m
  [31m│[0m  [2m89[0m │             Lifecycle::RequestScoped,
>>>>>>> 5b1eee79
  [31m│[0m     ╰────

[31m[1mERROR[0m[39m: 
  [31m×[0m You can't register a constructor for
  [31m│[0m `pavex::request::path::RawPathParams<'server, 'request>`.
  [31m│[0m `pavex::request::path::RawPathParams<'server, 'request>` is a framework
  [31m│[0m primitive, you can't override the way it's built by Pavex.
  [31m│[0m
<<<<<<< HEAD
  [31m│[0m     ╭─[[36;1;4msrc/lib.rs[0m:86:1]
  [31m│[0m  [2m86[0m │         );
  [31m│[0m  [2m87[0m │         bp.constructor(f!(crate::raw_path_params_ref), Lifecycle::RequestScoped);
  [31m│[0m     · [35;1m                       ───────────────┬──────────────[0m
  [31m│[0m     ·                                       [35;1m╰── The constructor was registered here[0m
  [31m│[0m  [2m88[0m │         bp
=======
  [31m│[0m     ╭─[[36;1;4msrc/lib.rs[0m:90:1]
  [31m│[0m  [2m90[0m │         );
  [31m│[0m  [2m91[0m │         bp.constructor(f!(crate::raw_path_params_ref), Lifecycle::RequestScoped);
  [31m│[0m     · [35;1m                       ───────────────┬──────────────[0m
  [31m│[0m     ·                                       [35;1m╰── The constructor was registered here[0m
  [31m│[0m  [2m92[0m │         bp
>>>>>>> 5b1eee79
  [31m│[0m     ╰────

[31m[1mERROR[0m[39m: 
  [31m×[0m You can't register a constructor for `pavex::Error`.
  [31m│[0m `pavex::Error` can only be used as the error type of your fallible
  [31m│[0m components.
  [31m│[0m
<<<<<<< HEAD
  [31m│[0m     ╭─[[36;1;4msrc/lib.rs[0m:67:1]
  [31m│[0m  [2m67[0m │         let mut bp = Blueprint::new();
  [31m│[0m  [2m68[0m │         bp.constructor(f!(crate::error), Lifecycle::RequestScoped);
  [31m│[0m     · [35;1m                       ────────┬───────[0m
  [31m│[0m     ·                                [35;1m╰── The constructor was registered here[0m
  [31m│[0m  [2m69[0m │         bp.constructor(f!(crate::request_head), Lifecycle::RequestScoped);
=======
  [31m│[0m     ╭─[[36;1;4msrc/lib.rs[0m:70:1]
  [31m│[0m  [2m70[0m │         let mut bp = Blueprint::new();
  [31m│[0m  [2m71[0m │         bp.constructor(f!(crate::error), Lifecycle::RequestScoped);
  [31m│[0m     · [35;1m                       ────────┬───────[0m
  [31m│[0m     ·                                [35;1m╰── The constructor was registered here[0m
  [31m│[0m  [2m72[0m │         bp.constructor(f!(crate::response), Lifecycle::RequestScoped);
  [31m│[0m     ╰────

[31m[1mERROR[0m[39m: 
  [31m×[0m You can't register a constructor for `pavex::Response`.
  [31m│[0m You can only return a response from request handlers, middlewares or error
  [31m│[0m handlers.
  [31m│[0m
  [31m│[0m     ╭─[[36;1;4msrc/lib.rs[0m:71:1]
  [31m│[0m  [2m71[0m │         bp.constructor(f!(crate::error), Lifecycle::RequestScoped);
  [31m│[0m  [2m72[0m │         bp.constructor(f!(crate::response), Lifecycle::RequestScoped);
  [31m│[0m     · [35;1m                       ─────────┬─────────[0m
  [31m│[0m     ·                                 [35;1m╰── The constructor was registered here[0m
  [31m│[0m  [2m73[0m │         bp.constructor(f!(crate::request_head), Lifecycle::RequestScoped);
>>>>>>> 5b1eee79
  [31m│[0m     ╰────

[31m[1mERROR[0m[39m: 
  [31m×[0m You can't register a constructor for `pavex::request::RequestHead`.
  [31m│[0m `pavex::request::RequestHead` is a framework primitive, you can't override
  [31m│[0m the way it's built by Pavex.
  [31m│[0m
<<<<<<< HEAD
  [31m│[0m     ╭─[[36;1;4msrc/lib.rs[0m:68:1]
  [31m│[0m  [2m68[0m │         bp.constructor(f!(crate::error), Lifecycle::RequestScoped);
  [31m│[0m  [2m69[0m │         bp.constructor(f!(crate::request_head), Lifecycle::RequestScoped);
  [31m│[0m     · [35;1m                       ───────────┬───────────[0m
  [31m│[0m     ·                                   [35;1m╰── The constructor was registered here[0m
  [31m│[0m  [2m70[0m │         bp.constructor(f!(crate::allowed_methods), Lifecycle::RequestScoped);
=======
  [31m│[0m     ╭─[[36;1;4msrc/lib.rs[0m:72:1]
  [31m│[0m  [2m72[0m │         bp.constructor(f!(crate::response), Lifecycle::RequestScoped);
  [31m│[0m  [2m73[0m │         bp.constructor(f!(crate::request_head), Lifecycle::RequestScoped);
  [31m│[0m     · [35;1m                       ───────────┬───────────[0m
  [31m│[0m     ·                                   [35;1m╰── The constructor was registered here[0m
  [31m│[0m  [2m74[0m │         bp.constructor(f!(crate::allowed_methods), Lifecycle::RequestScoped);
>>>>>>> 5b1eee79
  [31m│[0m     ╰────

[31m[1mERROR[0m[39m: 
  [31m×[0m You can't register a constructor for `pavex::router::AllowedMethods`.
  [31m│[0m `pavex::router::AllowedMethods` is a framework primitive, you can't
  [31m│[0m override the way it's built by Pavex.
  [31m│[0m
<<<<<<< HEAD
  [31m│[0m     ╭─[[36;1;4msrc/lib.rs[0m:69:1]
  [31m│[0m  [2m69[0m │         bp.constructor(f!(crate::request_head), Lifecycle::RequestScoped);
  [31m│[0m  [2m70[0m │         bp.constructor(f!(crate::allowed_methods), Lifecycle::RequestScoped);
  [31m│[0m     · [35;1m                       ─────────────┬────────────[0m
  [31m│[0m     ·                                     [35;1m╰── The constructor was registered here[0m
  [31m│[0m  [2m71[0m │         bp.constructor(f!(crate::raw_incoming_body), Lifecycle::RequestScoped);
=======
  [31m│[0m     ╭─[[36;1;4msrc/lib.rs[0m:73:1]
  [31m│[0m  [2m73[0m │         bp.constructor(f!(crate::request_head), Lifecycle::RequestScoped);
  [31m│[0m  [2m74[0m │         bp.constructor(f!(crate::allowed_methods), Lifecycle::RequestScoped);
  [31m│[0m     · [35;1m                       ─────────────┬────────────[0m
  [31m│[0m     ·                                     [35;1m╰── The constructor was registered here[0m
  [31m│[0m  [2m75[0m │         bp.constructor(f!(crate::raw_incoming_body), Lifecycle::RequestScoped);
>>>>>>> 5b1eee79
  [31m│[0m     ╰────

[31m[1mERROR[0m[39m: 
  [31m×[0m You can't register a constructor for
  [31m│[0m `pavex::request::body::RawIncomingBody`.
  [31m│[0m `pavex::request::body::RawIncomingBody` is a framework primitive, you
  [31m│[0m can't override the way it's built by Pavex.
  [31m│[0m
<<<<<<< HEAD
  [31m│[0m     ╭─[[36;1;4msrc/lib.rs[0m:70:1]
  [31m│[0m  [2m70[0m │         bp.constructor(f!(crate::allowed_methods), Lifecycle::RequestScoped);
  [31m│[0m  [2m71[0m │         bp.constructor(f!(crate::raw_incoming_body), Lifecycle::RequestScoped);
  [31m│[0m     · [35;1m                       ──────────────┬─────────────[0m
  [31m│[0m     ·                                      [35;1m╰── The constructor was registered here[0m
  [31m│[0m  [2m72[0m │         bp.constructor(f!(crate::matched_path_pattern), Lifecycle::RequestScoped);
=======
  [31m│[0m     ╭─[[36;1;4msrc/lib.rs[0m:74:1]
  [31m│[0m  [2m74[0m │         bp.constructor(f!(crate::allowed_methods), Lifecycle::RequestScoped);
  [31m│[0m  [2m75[0m │         bp.constructor(f!(crate::raw_incoming_body), Lifecycle::RequestScoped);
  [31m│[0m     · [35;1m                       ──────────────┬─────────────[0m
  [31m│[0m     ·                                      [35;1m╰── The constructor was registered here[0m
  [31m│[0m  [2m76[0m │         bp.constructor(f!(crate::matched_path_pattern), Lifecycle::RequestScoped);
>>>>>>> 5b1eee79
  [31m│[0m     ╰────

[31m[1mERROR[0m[39m: 
  [31m×[0m You can't register a constructor for
  [31m│[0m `pavex::request::path::MatchedPathPattern`.
  [31m│[0m `pavex::request::path::MatchedPathPattern` is a framework primitive, you
  [31m│[0m can't override the way it's built by Pavex.
  [31m│[0m
<<<<<<< HEAD
  [31m│[0m     ╭─[[36;1;4msrc/lib.rs[0m:71:1]
  [31m│[0m  [2m71[0m │         bp.constructor(f!(crate::raw_incoming_body), Lifecycle::RequestScoped);
  [31m│[0m  [2m72[0m │         bp.constructor(f!(crate::matched_path_pattern), Lifecycle::RequestScoped);
  [31m│[0m     · [35;1m                       ───────────────┬───────────────[0m
  [31m│[0m     ·                                       [35;1m╰── The constructor was registered here[0m
  [31m│[0m  [2m73[0m │         bp.constructor(f!(crate::raw_path_params), Lifecycle::RequestScoped);
=======
  [31m│[0m     ╭─[[36;1;4msrc/lib.rs[0m:75:1]
  [31m│[0m  [2m75[0m │         bp.constructor(f!(crate::raw_incoming_body), Lifecycle::RequestScoped);
  [31m│[0m  [2m76[0m │         bp.constructor(f!(crate::matched_path_pattern), Lifecycle::RequestScoped);
  [31m│[0m     · [35;1m                       ───────────────┬───────────────[0m
  [31m│[0m     ·                                       [35;1m╰── The constructor was registered here[0m
  [31m│[0m  [2m77[0m │         bp.constructor(f!(crate::raw_path_params), Lifecycle::RequestScoped);
>>>>>>> 5b1eee79
  [31m│[0m     ╰────

[31m[1mERROR[0m[39m: 
  [31m×[0m You can't register a constructor for
  [31m│[0m `pavex::request::path::RawPathParams<'server, 'request>`.
  [31m│[0m `pavex::request::path::RawPathParams<'server, 'request>` is a framework
  [31m│[0m primitive, you can't override the way it's built by Pavex.
  [31m│[0m
<<<<<<< HEAD
  [31m│[0m     ╭─[[36;1;4msrc/lib.rs[0m:72:1]
  [31m│[0m  [2m72[0m │         bp.constructor(f!(crate::matched_path_pattern), Lifecycle::RequestScoped);
  [31m│[0m  [2m73[0m │         bp.constructor(f!(crate::raw_path_params), Lifecycle::RequestScoped);
  [31m│[0m     · [35;1m                       ─────────────┬────────────[0m
  [31m│[0m     ·                                     [35;1m╰── The constructor was registered here[0m
  [31m│[0m  [2m74[0m │         bp.constructor(f!(crate::connection_info), Lifecycle::RequestScoped);
  [31m│[0m     ╰────

[31m[1mERROR[0m[39m: 
  [31m×[0m You can't register a constructor for `pavex::connection::ConnectionInfo`.
  [31m│[0m `pavex::connection::ConnectionInfo` is a framework primitive, you can't
  [31m│[0m override the way it's built by Pavex.
  [31m│[0m
  [31m│[0m     ╭─[[36;1;4msrc/lib.rs[0m:73:1]
  [31m│[0m  [2m73[0m │         bp.constructor(f!(crate::raw_path_params), Lifecycle::RequestScoped);
  [31m│[0m  [2m74[0m │         bp.constructor(f!(crate::connection_info), Lifecycle::RequestScoped);
  [31m│[0m     · [35;1m                       ─────────────┬────────────[0m
  [31m│[0m     ·                                     [35;1m╰── The constructor was registered here[0m
  [31m│[0m  [2m75[0m │         bp
=======
  [31m│[0m     ╭─[[36;1;4msrc/lib.rs[0m:76:1]
  [31m│[0m  [2m76[0m │         bp.constructor(f!(crate::matched_path_pattern), Lifecycle::RequestScoped);
  [31m│[0m  [2m77[0m │         bp.constructor(f!(crate::raw_path_params), Lifecycle::RequestScoped);
  [31m│[0m     · [35;1m                       ─────────────┬────────────[0m
  [31m│[0m     ·                                     [35;1m╰── The constructor was registered here[0m
  [31m│[0m  [2m78[0m │         bp
>>>>>>> 5b1eee79
  [31m│[0m     ╰────<|MERGE_RESOLUTION|>--- conflicted
+++ resolved
@@ -3,14 +3,12 @@
   [31m│[0m `pavex::Error` can only be used as the error type of your fallible
   [31m│[0m components.
   [31m│[0m
-<<<<<<< HEAD
   [31m│[0m     ╭─[[36;1;4msrc/lib.rs[0m:78:1]
   [31m│[0m  [2m78[0m │         let mut bp = Blueprint::new();
   [31m│[0m  [2m79[0m │         bp.constructor(f!(crate::error_ref), Lifecycle::RequestScoped);
   [31m│[0m     · [35;1m                       ──────────┬─────────[0m
   [31m│[0m     ·                                  [35;1m╰── The constructor was registered here[0m
   [31m│[0m  [2m80[0m │         bp.constructor(f!(crate::request_head_ref), Lifecycle::RequestScoped);
-=======
   [31m│[0m     ╭─[[36;1;4msrc/lib.rs[0m:81:1]
   [31m│[0m  [2m81[0m │         let mut bp = Blueprint::new();
   [31m│[0m  [2m82[0m │         bp.constructor(f!(crate::error_ref), Lifecycle::RequestScoped);
@@ -30,7 +28,6 @@
   [31m│[0m     · [35;1m                       ───────────┬───────────[0m
   [31m│[0m     ·                                   [35;1m╰── The constructor was registered here[0m
   [31m│[0m  [2m84[0m │         bp.constructor(f!(crate::request_head_ref), Lifecycle::RequestScoped);
->>>>>>> 5b1eee79
   [31m│[0m     ╰────
 
 [31m[1mERROR[0m[39m: 
@@ -38,21 +35,12 @@
   [31m│[0m `pavex::request::RequestHead` is a framework primitive, you can't override
   [31m│[0m the way it's built by Pavex.
   [31m│[0m
-<<<<<<< HEAD
   [31m│[0m     ╭─[[36;1;4msrc/lib.rs[0m:79:1]
   [31m│[0m  [2m79[0m │         bp.constructor(f!(crate::error_ref), Lifecycle::RequestScoped);
   [31m│[0m  [2m80[0m │         bp.constructor(f!(crate::request_head_ref), Lifecycle::RequestScoped);
   [31m│[0m     · [35;1m                       ─────────────┬─────────────[0m
   [31m│[0m     ·                                     [35;1m╰── The constructor was registered here[0m
   [31m│[0m  [2m81[0m │         bp.constructor(f!(crate::allowed_methods_ref), Lifecycle::RequestScoped);
-=======
-  [31m│[0m     ╭─[[36;1;4msrc/lib.rs[0m:83:1]
-  [31m│[0m  [2m83[0m │         bp.constructor(f!(crate::response_ref), Lifecycle::RequestScoped);
-  [31m│[0m  [2m84[0m │         bp.constructor(f!(crate::request_head_ref), Lifecycle::RequestScoped);
-  [31m│[0m     · [35;1m                       ─────────────┬─────────────[0m
-  [31m│[0m     ·                                     [35;1m╰── The constructor was registered here[0m
-  [31m│[0m  [2m85[0m │         bp.constructor(f!(crate::allowed_methods_ref), Lifecycle::RequestScoped);
->>>>>>> 5b1eee79
   [31m│[0m     ╰────
 
 [31m[1mERROR[0m[39m: 
@@ -60,21 +48,12 @@
   [31m│[0m `pavex::router::AllowedMethods` is a framework primitive, you can't
   [31m│[0m override the way it's built by Pavex.
   [31m│[0m
-<<<<<<< HEAD
   [31m│[0m     ╭─[[36;1;4msrc/lib.rs[0m:80:1]
   [31m│[0m  [2m80[0m │         bp.constructor(f!(crate::request_head_ref), Lifecycle::RequestScoped);
   [31m│[0m  [2m81[0m │         bp.constructor(f!(crate::allowed_methods_ref), Lifecycle::RequestScoped);
   [31m│[0m     · [35;1m                       ───────────────┬──────────────[0m
   [31m│[0m     ·                                       [35;1m╰── The constructor was registered here[0m
   [31m│[0m  [2m82[0m │         bp.constructor(f!(crate::raw_incoming_body_ref), Lifecycle::RequestScoped);
-=======
-  [31m│[0m     ╭─[[36;1;4msrc/lib.rs[0m:84:1]
-  [31m│[0m  [2m84[0m │         bp.constructor(f!(crate::request_head_ref), Lifecycle::RequestScoped);
-  [31m│[0m  [2m85[0m │         bp.constructor(f!(crate::allowed_methods_ref), Lifecycle::RequestScoped);
-  [31m│[0m     · [35;1m                       ───────────────┬──────────────[0m
-  [31m│[0m     ·                                       [35;1m╰── The constructor was registered here[0m
-  [31m│[0m  [2m86[0m │         bp.constructor(f!(crate::raw_incoming_body_ref), Lifecycle::RequestScoped);
->>>>>>> 5b1eee79
   [31m│[0m     ╰────
 
 [31m[1mERROR[0m[39m: 
@@ -83,21 +62,12 @@
   [31m│[0m `pavex::request::body::RawIncomingBody` is a framework primitive, you
   [31m│[0m can't override the way it's built by Pavex.
   [31m│[0m
-<<<<<<< HEAD
   [31m│[0m     ╭─[[36;1;4msrc/lib.rs[0m:81:1]
   [31m│[0m  [2m81[0m │         bp.constructor(f!(crate::allowed_methods_ref), Lifecycle::RequestScoped);
   [31m│[0m  [2m82[0m │         bp.constructor(f!(crate::raw_incoming_body_ref), Lifecycle::RequestScoped);
   [31m│[0m     · [35;1m                       ────────────────┬───────────────[0m
   [31m│[0m     ·                                        [35;1m╰── The constructor was registered here[0m
   [31m│[0m  [2m83[0m │         bp.constructor(
-=======
-  [31m│[0m     ╭─[[36;1;4msrc/lib.rs[0m:85:1]
-  [31m│[0m  [2m85[0m │         bp.constructor(f!(crate::allowed_methods_ref), Lifecycle::RequestScoped);
-  [31m│[0m  [2m86[0m │         bp.constructor(f!(crate::raw_incoming_body_ref), Lifecycle::RequestScoped);
-  [31m│[0m     · [35;1m                       ────────────────┬───────────────[0m
-  [31m│[0m     ·                                        [35;1m╰── The constructor was registered here[0m
-  [31m│[0m  [2m87[0m │         bp.constructor(
->>>>>>> 5b1eee79
   [31m│[0m     ╰────
 
 [31m[1mERROR[0m[39m: 
@@ -106,21 +76,12 @@
   [31m│[0m `pavex::request::path::MatchedPathPattern` is a framework primitive, you
   [31m│[0m can't override the way it's built by Pavex.
   [31m│[0m
-<<<<<<< HEAD
   [31m│[0m     ╭─[[36;1;4msrc/lib.rs[0m:83:1]
   [31m│[0m  [2m83[0m │         bp.constructor(
   [31m│[0m  [2m84[0m │             f!(crate::matched_path_pattern_ref),
   [31m│[0m     · [35;1m            ─────────────────┬─────────────────[0m
   [31m│[0m     ·                              [35;1m╰── The constructor was registered here[0m
   [31m│[0m  [2m85[0m │             Lifecycle::RequestScoped,
-=======
-  [31m│[0m     ╭─[[36;1;4msrc/lib.rs[0m:87:1]
-  [31m│[0m  [2m87[0m │         bp.constructor(
-  [31m│[0m  [2m88[0m │             f!(crate::matched_path_pattern_ref),
-  [31m│[0m     · [35;1m            ─────────────────┬─────────────────[0m
-  [31m│[0m     ·                              [35;1m╰── The constructor was registered here[0m
-  [31m│[0m  [2m89[0m │             Lifecycle::RequestScoped,
->>>>>>> 5b1eee79
   [31m│[0m     ╰────
 
 [31m[1mERROR[0m[39m: 
@@ -129,21 +90,12 @@
   [31m│[0m `pavex::request::path::RawPathParams<'server, 'request>` is a framework
   [31m│[0m primitive, you can't override the way it's built by Pavex.
   [31m│[0m
-<<<<<<< HEAD
   [31m│[0m     ╭─[[36;1;4msrc/lib.rs[0m:86:1]
   [31m│[0m  [2m86[0m │         );
   [31m│[0m  [2m87[0m │         bp.constructor(f!(crate::raw_path_params_ref), Lifecycle::RequestScoped);
   [31m│[0m     · [35;1m                       ───────────────┬──────────────[0m
   [31m│[0m     ·                                       [35;1m╰── The constructor was registered here[0m
   [31m│[0m  [2m88[0m │         bp
-=======
-  [31m│[0m     ╭─[[36;1;4msrc/lib.rs[0m:90:1]
-  [31m│[0m  [2m90[0m │         );
-  [31m│[0m  [2m91[0m │         bp.constructor(f!(crate::raw_path_params_ref), Lifecycle::RequestScoped);
-  [31m│[0m     · [35;1m                       ───────────────┬──────────────[0m
-  [31m│[0m     ·                                       [35;1m╰── The constructor was registered here[0m
-  [31m│[0m  [2m92[0m │         bp
->>>>>>> 5b1eee79
   [31m│[0m     ╰────
 
 [31m[1mERROR[0m[39m: 
@@ -151,34 +103,12 @@
   [31m│[0m `pavex::Error` can only be used as the error type of your fallible
   [31m│[0m components.
   [31m│[0m
-<<<<<<< HEAD
   [31m│[0m     ╭─[[36;1;4msrc/lib.rs[0m:67:1]
   [31m│[0m  [2m67[0m │         let mut bp = Blueprint::new();
   [31m│[0m  [2m68[0m │         bp.constructor(f!(crate::error), Lifecycle::RequestScoped);
   [31m│[0m     · [35;1m                       ────────┬───────[0m
   [31m│[0m     ·                                [35;1m╰── The constructor was registered here[0m
   [31m│[0m  [2m69[0m │         bp.constructor(f!(crate::request_head), Lifecycle::RequestScoped);
-=======
-  [31m│[0m     ╭─[[36;1;4msrc/lib.rs[0m:70:1]
-  [31m│[0m  [2m70[0m │         let mut bp = Blueprint::new();
-  [31m│[0m  [2m71[0m │         bp.constructor(f!(crate::error), Lifecycle::RequestScoped);
-  [31m│[0m     · [35;1m                       ────────┬───────[0m
-  [31m│[0m     ·                                [35;1m╰── The constructor was registered here[0m
-  [31m│[0m  [2m72[0m │         bp.constructor(f!(crate::response), Lifecycle::RequestScoped);
-  [31m│[0m     ╰────
-
-[31m[1mERROR[0m[39m: 
-  [31m×[0m You can't register a constructor for `pavex::Response`.
-  [31m│[0m You can only return a response from request handlers, middlewares or error
-  [31m│[0m handlers.
-  [31m│[0m
-  [31m│[0m     ╭─[[36;1;4msrc/lib.rs[0m:71:1]
-  [31m│[0m  [2m71[0m │         bp.constructor(f!(crate::error), Lifecycle::RequestScoped);
-  [31m│[0m  [2m72[0m │         bp.constructor(f!(crate::response), Lifecycle::RequestScoped);
-  [31m│[0m     · [35;1m                       ─────────┬─────────[0m
-  [31m│[0m     ·                                 [35;1m╰── The constructor was registered here[0m
-  [31m│[0m  [2m73[0m │         bp.constructor(f!(crate::request_head), Lifecycle::RequestScoped);
->>>>>>> 5b1eee79
   [31m│[0m     ╰────
 
 [31m[1mERROR[0m[39m: 
@@ -186,21 +116,12 @@
   [31m│[0m `pavex::request::RequestHead` is a framework primitive, you can't override
   [31m│[0m the way it's built by Pavex.
   [31m│[0m
-<<<<<<< HEAD
   [31m│[0m     ╭─[[36;1;4msrc/lib.rs[0m:68:1]
   [31m│[0m  [2m68[0m │         bp.constructor(f!(crate::error), Lifecycle::RequestScoped);
   [31m│[0m  [2m69[0m │         bp.constructor(f!(crate::request_head), Lifecycle::RequestScoped);
   [31m│[0m     · [35;1m                       ───────────┬───────────[0m
   [31m│[0m     ·                                   [35;1m╰── The constructor was registered here[0m
   [31m│[0m  [2m70[0m │         bp.constructor(f!(crate::allowed_methods), Lifecycle::RequestScoped);
-=======
-  [31m│[0m     ╭─[[36;1;4msrc/lib.rs[0m:72:1]
-  [31m│[0m  [2m72[0m │         bp.constructor(f!(crate::response), Lifecycle::RequestScoped);
-  [31m│[0m  [2m73[0m │         bp.constructor(f!(crate::request_head), Lifecycle::RequestScoped);
-  [31m│[0m     · [35;1m                       ───────────┬───────────[0m
-  [31m│[0m     ·                                   [35;1m╰── The constructor was registered here[0m
-  [31m│[0m  [2m74[0m │         bp.constructor(f!(crate::allowed_methods), Lifecycle::RequestScoped);
->>>>>>> 5b1eee79
   [31m│[0m     ╰────
 
 [31m[1mERROR[0m[39m: 
@@ -208,21 +129,12 @@
   [31m│[0m `pavex::router::AllowedMethods` is a framework primitive, you can't
   [31m│[0m override the way it's built by Pavex.
   [31m│[0m
-<<<<<<< HEAD
   [31m│[0m     ╭─[[36;1;4msrc/lib.rs[0m:69:1]
   [31m│[0m  [2m69[0m │         bp.constructor(f!(crate::request_head), Lifecycle::RequestScoped);
   [31m│[0m  [2m70[0m │         bp.constructor(f!(crate::allowed_methods), Lifecycle::RequestScoped);
   [31m│[0m     · [35;1m                       ─────────────┬────────────[0m
   [31m│[0m     ·                                     [35;1m╰── The constructor was registered here[0m
   [31m│[0m  [2m71[0m │         bp.constructor(f!(crate::raw_incoming_body), Lifecycle::RequestScoped);
-=======
-  [31m│[0m     ╭─[[36;1;4msrc/lib.rs[0m:73:1]
-  [31m│[0m  [2m73[0m │         bp.constructor(f!(crate::request_head), Lifecycle::RequestScoped);
-  [31m│[0m  [2m74[0m │         bp.constructor(f!(crate::allowed_methods), Lifecycle::RequestScoped);
-  [31m│[0m     · [35;1m                       ─────────────┬────────────[0m
-  [31m│[0m     ·                                     [35;1m╰── The constructor was registered here[0m
-  [31m│[0m  [2m75[0m │         bp.constructor(f!(crate::raw_incoming_body), Lifecycle::RequestScoped);
->>>>>>> 5b1eee79
   [31m│[0m     ╰────
 
 [31m[1mERROR[0m[39m: 
@@ -231,21 +143,12 @@
   [31m│[0m `pavex::request::body::RawIncomingBody` is a framework primitive, you
   [31m│[0m can't override the way it's built by Pavex.
   [31m│[0m
-<<<<<<< HEAD
   [31m│[0m     ╭─[[36;1;4msrc/lib.rs[0m:70:1]
   [31m│[0m  [2m70[0m │         bp.constructor(f!(crate::allowed_methods), Lifecycle::RequestScoped);
   [31m│[0m  [2m71[0m │         bp.constructor(f!(crate::raw_incoming_body), Lifecycle::RequestScoped);
   [31m│[0m     · [35;1m                       ──────────────┬─────────────[0m
   [31m│[0m     ·                                      [35;1m╰── The constructor was registered here[0m
   [31m│[0m  [2m72[0m │         bp.constructor(f!(crate::matched_path_pattern), Lifecycle::RequestScoped);
-=======
-  [31m│[0m     ╭─[[36;1;4msrc/lib.rs[0m:74:1]
-  [31m│[0m  [2m74[0m │         bp.constructor(f!(crate::allowed_methods), Lifecycle::RequestScoped);
-  [31m│[0m  [2m75[0m │         bp.constructor(f!(crate::raw_incoming_body), Lifecycle::RequestScoped);
-  [31m│[0m     · [35;1m                       ──────────────┬─────────────[0m
-  [31m│[0m     ·                                      [35;1m╰── The constructor was registered here[0m
-  [31m│[0m  [2m76[0m │         bp.constructor(f!(crate::matched_path_pattern), Lifecycle::RequestScoped);
->>>>>>> 5b1eee79
   [31m│[0m     ╰────
 
 [31m[1mERROR[0m[39m: 
@@ -254,21 +157,12 @@
   [31m│[0m `pavex::request::path::MatchedPathPattern` is a framework primitive, you
   [31m│[0m can't override the way it's built by Pavex.
   [31m│[0m
-<<<<<<< HEAD
   [31m│[0m     ╭─[[36;1;4msrc/lib.rs[0m:71:1]
   [31m│[0m  [2m71[0m │         bp.constructor(f!(crate::raw_incoming_body), Lifecycle::RequestScoped);
   [31m│[0m  [2m72[0m │         bp.constructor(f!(crate::matched_path_pattern), Lifecycle::RequestScoped);
   [31m│[0m     · [35;1m                       ───────────────┬───────────────[0m
   [31m│[0m     ·                                       [35;1m╰── The constructor was registered here[0m
   [31m│[0m  [2m73[0m │         bp.constructor(f!(crate::raw_path_params), Lifecycle::RequestScoped);
-=======
-  [31m│[0m     ╭─[[36;1;4msrc/lib.rs[0m:75:1]
-  [31m│[0m  [2m75[0m │         bp.constructor(f!(crate::raw_incoming_body), Lifecycle::RequestScoped);
-  [31m│[0m  [2m76[0m │         bp.constructor(f!(crate::matched_path_pattern), Lifecycle::RequestScoped);
-  [31m│[0m     · [35;1m                       ───────────────┬───────────────[0m
-  [31m│[0m     ·                                       [35;1m╰── The constructor was registered here[0m
-  [31m│[0m  [2m77[0m │         bp.constructor(f!(crate::raw_path_params), Lifecycle::RequestScoped);
->>>>>>> 5b1eee79
   [31m│[0m     ╰────
 
 [31m[1mERROR[0m[39m: 
@@ -277,7 +171,6 @@
   [31m│[0m `pavex::request::path::RawPathParams<'server, 'request>` is a framework
   [31m│[0m primitive, you can't override the way it's built by Pavex.
   [31m│[0m
-<<<<<<< HEAD
   [31m│[0m     ╭─[[36;1;4msrc/lib.rs[0m:72:1]
   [31m│[0m  [2m72[0m │         bp.constructor(f!(crate::matched_path_pattern), Lifecycle::RequestScoped);
   [31m│[0m  [2m73[0m │         bp.constructor(f!(crate::raw_path_params), Lifecycle::RequestScoped);
@@ -297,12 +190,4 @@
   [31m│[0m     · [35;1m                       ─────────────┬────────────[0m
   [31m│[0m     ·                                     [35;1m╰── The constructor was registered here[0m
   [31m│[0m  [2m75[0m │         bp
-=======
-  [31m│[0m     ╭─[[36;1;4msrc/lib.rs[0m:76:1]
-  [31m│[0m  [2m76[0m │         bp.constructor(f!(crate::matched_path_pattern), Lifecycle::RequestScoped);
-  [31m│[0m  [2m77[0m │         bp.constructor(f!(crate::raw_path_params), Lifecycle::RequestScoped);
-  [31m│[0m     · [35;1m                       ─────────────┬────────────[0m
-  [31m│[0m     ·                                     [35;1m╰── The constructor was registered here[0m
-  [31m│[0m  [2m78[0m │         bp
->>>>>>> 5b1eee79
   [31m│[0m     ╰────