[package]
name = "pavexc_cli_client"
version.workspace = true
description = "A convenient Rust interface to execute pavexc CLI commands."
keywords = ["pavex"]
edition.workspace = true
repository.workspace = true
license.workspace = true

[dependencies]
anyhow = { workspace = true }
<<<<<<< HEAD
pavex = { path = "../pavex", version = "0.1.79" }
thiserror = { workspace = true }
px_workspace_hack = { version = "0.1", path = "../px_workspace_hack" }
=======
pavex = { path = "../pavex", version = "0.1.80" }
thiserror = { workspace = true }
>>>>>>> 0404d2ff
<|MERGE_RESOLUTION|>--- conflicted
+++ resolved
@@ -9,11 +9,6 @@
 
 [dependencies]
 anyhow = { workspace = true }
-<<<<<<< HEAD
-pavex = { path = "../pavex", version = "0.1.79" }
-thiserror = { workspace = true }
-px_workspace_hack = { version = "0.1", path = "../px_workspace_hack" }
-=======
 pavex = { path = "../pavex", version = "0.1.80" }
 thiserror = { workspace = true }
->>>>>>> 0404d2ff
+px_workspace_hack = { version = "0.1", path = "../px_workspace_hack" }