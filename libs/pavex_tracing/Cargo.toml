--- conflicted
+++ resolved
@@ -12,9 +12,5 @@
 [dependencies]
 tracing = { workspace = true, features = ["std"] }
 tracing_log_error = { workspace = true }
-<<<<<<< HEAD
-pavex = { version = "0.1.79", path = "../pavex" }
-px_workspace_hack = { version = "0.1", path = "../px_workspace_hack" }
-=======
 pavex = { version = "0.1.80", path = "../pavex" }
->>>>>>> 0404d2ff
+px_workspace_hack = { version = "0.1", path = "../px_workspace_hack" }