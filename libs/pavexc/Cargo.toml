[package]
name = "pavexc"
version.workspace = true
description = "The compiler powering Pavex"
keywords = ["pavex"]
edition.workspace = true
repository.workspace = true
license.workspace = true

[build-dependencies]
vergen-gitcl = { workspace = true }
anyhow = { workspace = true }

[features]
# Enable additional debug assertions to ensure correctness
# Some of these assertions can be computationally expensive,
# that's why they are hidden behind a feature flag (i.e. not enabled)
# by default in the builds that we distribute to users.
debug_assertions = []

[dependencies]
<<<<<<< HEAD
pavex = { path = "../pavex", version = "0.1.79" }
pavexc_attr_parser = { path = "../pavexc_attr_parser", version = "=0.1.79" }
pavex_bp_schema = { path = "../pavex_bp_schema", version = "=0.1.79" }
pavex_cli_shell = { path = "../pavex_cli_shell", version = "=0.1.79" }
pavex_cli_diagnostic = { path = "../pavex_cli_diagnostic", version = "=0.1.79" }
rustdoc_types = { path = "../pavexc_rustdoc_types", version = "=0.1.79", package = "pavexc_rustdoc_types" }
=======
pavex = { path = "../pavex", version = "0.1.80" }
pavex_bp_schema = { path = "../pavex_bp_schema", version = "=0.1.80" }
pavex_cli_shell = { path = "../pavex_cli_shell", version = "=0.1.80" }
pavex_cli_diagnostic = { path = "../pavex_cli_diagnostic", version = "=0.1.80" }
rustdoc_types = { path = "../pavexc_rustdoc_types", version = "=0.1.80", package = "pavexc_rustdoc_types" }
>>>>>>> 0404d2ff
cargo-like-utils = { workspace = true }
tracing_log_error = { workspace = true }
syn = { workspace = true, features = ["full", "extra-traits", "visit"] }
serde = { workspace = true, features = ["derive"] }
serde_json = { workspace = true, features = ["unbounded_depth"] }
serde_stacker = { workspace = true }
anyhow = { workspace = true }
fs-err = { workspace = true }
indexmap = { workspace = true, features = ["serde"] }
petgraph = { workspace = true, features = ["graphmap", "stable_graph"] }
bimap = { workspace = true }
prettyplease = { workspace = true }
quote = { workspace = true }
proc-macro2 = { workspace = true, features = ["span-locations"] }
thiserror = { workspace = true }
miette = { workspace = true }
guppy = { workspace = true }
itertools = { workspace = true }
cargo-manifest = { workspace = true }
elsa = { workspace = true }
tracing = { workspace = true, default-features = true }
fixedbitset = { workspace = true }
la-arena = { workspace = true }
ahash = { workspace = true }
convert_case = { workspace = true }
textwrap = { workspace = true }
once_cell = { workspace = true }
toml = { workspace = true }
toml_edit = { workspace = true, features = ["serde"] }
semver = { workspace = true }
persist_if_changed = { path = "../persist_if_changed", version = "0.1.80" }
matchit = { workspace = true }
relative-path = { workspace = true }
camino = { workspace = true }
xxhash-rust = { workspace = true, features = ["xxh64"] }
rustc-hash = { workspace = true }
globwalk = { workspace = true }

# Sqlite cache
xdg-home = { workspace = true }
rusqlite = { workspace = true, features = ["bundled"] }
r2d2_sqlite = { workspace = true }
r2d2 = { workspace = true }
bincode = { workspace = true, features = ["serde"] }
rayon = { workspace = true }
num_cpus = { workspace = true }
px_workspace_hack = { version = "0.1", path = "../px_workspace_hack" }

[dev-dependencies]
insta = { workspace = true }<|MERGE_RESOLUTION|>--- conflicted
+++ resolved
@@ -19,20 +19,12 @@
 debug_assertions = []
 
 [dependencies]
-<<<<<<< HEAD
-pavex = { path = "../pavex", version = "0.1.79" }
-pavexc_attr_parser = { path = "../pavexc_attr_parser", version = "=0.1.79" }
-pavex_bp_schema = { path = "../pavex_bp_schema", version = "=0.1.79" }
-pavex_cli_shell = { path = "../pavex_cli_shell", version = "=0.1.79" }
-pavex_cli_diagnostic = { path = "../pavex_cli_diagnostic", version = "=0.1.79" }
-rustdoc_types = { path = "../pavexc_rustdoc_types", version = "=0.1.79", package = "pavexc_rustdoc_types" }
-=======
 pavex = { path = "../pavex", version = "0.1.80" }
+pavexc_attr_parser = { path = "../pavexc_attr_parser", version = "=0.1.80" }
 pavex_bp_schema = { path = "../pavex_bp_schema", version = "=0.1.80" }
 pavex_cli_shell = { path = "../pavex_cli_shell", version = "=0.1.80" }
 pavex_cli_diagnostic = { path = "../pavex_cli_diagnostic", version = "=0.1.80" }
 rustdoc_types = { path = "../pavexc_rustdoc_types", version = "=0.1.80", package = "pavexc_rustdoc_types" }
->>>>>>> 0404d2ff
 cargo-like-utils = { workspace = true }
 tracing_log_error = { workspace = true }
 syn = { workspace = true, features = ["full", "extra-traits", "visit"] }
