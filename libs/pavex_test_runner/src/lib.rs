--- conflicted
+++ resolved
@@ -621,13 +621,10 @@
             toml::to_string(&cargo_toml)?.as_bytes(),
         )?;
 
-<<<<<<< HEAD
-=======
-        // - Use the new sparse registry to speed up registry operations.
-        let mut cargo_config = toml! {
+        let cargo_config = toml! {
             [build]
             incremental = false
-            
+
             [target.x86_64-pc-windows-msvc]
             rustflags = ["-C", "link-arg=-fuse-ld=lld"]
             [target.x86_64-pc-windows-gnu]
@@ -639,10 +636,6 @@
             [target.aarch64-apple-darwin]
             rustflags = ["-C", "link-arg=-fuse-ld=/opt/homebrew/opt/llvm/bin/ld64.lld"]
         };
-        cargo_config["build"]
-            .as_table_mut()
-            .unwrap()
-            .insert("target-dir".into(), target_dir.to_str().unwrap().into());
         let dot_cargo_folder = self.runtime_directory.join(".cargo");
         fs_err::create_dir_all(&dot_cargo_folder)?;
         persist_if_changed(
@@ -650,7 +643,6 @@
             toml::to_string(&cargo_config)?.as_bytes(),
         )?;
 
->>>>>>> 4565811f
         let main_rs = format!(
             r##"use app_{}::blueprint;
 use pavex_cli_client::{{Client, config::Color}};
