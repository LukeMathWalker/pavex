[package]
name = "pavex_session_sqlx"
edition.workspace = true
description = "Session stores for `pavex-session` backed by `sqlx`"
keywords = ["pavex", "sessions", "HTTP", "auth", "sqlx"]
repository.workspace = true
homepage.workspace = true
license.workspace = true
version.workspace = true

[features]
default = []
postgres = ["sqlx/postgres", "jiff-sqlx/postgres"]
mysql = ["sqlx/mysql", "sqlx/runtime-tokio-rustls"]
sqlite = ["sqlx/sqlite", "sqlx/runtime-tokio-rustls"]

[package.metadata.docs.rs]
all-features = true

[lints.rust]
unexpected_cfgs = { level = "allow", check-cfg = ['cfg(pavex_ide_hint)'] }

[dependencies]
jiff-sqlx = { workspace = true }
pavex_session = { version = "0.2.1", path = "../pavex_session" }
pavex = { version = "0.2.1", path = "../pavex" }
serde_json = { workspace = true }
async-trait = { workspace = true }
tokio = { workspace = true, features = ["sync"] }
tracing = { workspace = true }
anyhow = { workspace = true }
sqlx = { workspace = true, default-features = true, features = ["uuid"] }
<<<<<<< HEAD

px_workspace_hack = { version = "0.1", path = "../px_workspace_hack" }
=======
>>>>>>> 1d92d525

[dev-dependencies]
pavex_session_sqlx = { path = ".", features = ["postgres", "sqlite"] }
pavex_tracing = { path = "../pavex_tracing" }
tokio = { workspace = true, features = ["rt-multi-thread", "time"] }
tempfile = { workspace = true }
uuid = { workspace = true, features = ["v4"] }<|MERGE_RESOLUTION|>--- conflicted
+++ resolved
@@ -30,15 +30,10 @@
 tracing = { workspace = true }
 anyhow = { workspace = true }
 sqlx = { workspace = true, default-features = true, features = ["uuid"] }
-<<<<<<< HEAD
-
-px_workspace_hack = { version = "0.1", path = "../px_workspace_hack" }
-=======
->>>>>>> 1d92d525
 
 [dev-dependencies]
 pavex_session_sqlx = { path = ".", features = ["postgres", "sqlite"] }
 pavex_tracing = { path = "../pavex_tracing" }
-tokio = { workspace = true, features = ["rt-multi-thread", "time"] }
+tokio = { workspace = true, features = ["rt-multi-thread", "time", "macros"] }
 tempfile = { workspace = true }
 uuid = { workspace = true, features = ["v4"] }