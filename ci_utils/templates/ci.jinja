# This whole file is generated by a Rust script under `ci_utils`
# Do NOT edit this file manually.
name: Build and store docs artifact

on:
  workflow_dispatch:
  # See https://github.com/imjohnbo/ok-to-test/tree/master for an overview
  # of how this works.
  # I officially hate GitHub for forbidding OpenID Connect tokens in forks.
  repository_dispatch:
    types: [ok-to-test-command]
  push:
    branches:
      - main

jobs:
  <%- for (os, target, binary_extension) in [
    ('ubuntu-latest', 'linux', ''),
    ('macos-14', 'macos', ''),
    ('windows-2022', 'windows', '.exe')
  ] %>

  build_clis_<<- target >>:
    name: "Build CLIs (<<- target >>)"
    runs-on: << os >>
      <% set job_name %>Build CLIs (<<- target >>)<% endset %>
      <%- from 'build_clis_steps' import output -%>
      <<- output | indent(4) >>

  <% if target == 'linux' %>
  lint_<<- target >>:
    name: "Lint (<<- target >>)"
    runs-on: << os >>
      <% set job_name %>Lint (<<- target >>)<% endset %>
      <%- from 'lint_steps' import output -%>
      <<- output | indent(4) >>

  starter_<<- target >>:
    name: "Starter (<<- target >>)"
    runs-on: << os >>
    needs:
      - build_clis_<<- target >>
      <% set job_name %>Starter project (<<- target >>)<% endset %>
      <%- from 'starter_steps' import output -%>
      <<- output | indent(4) >>

  macro_tests_<<- target >>:
    name: "Run macro tests (<<- target >>)"
    runs-on: << os >>
    needs:
      - build_clis_<<- target >>
      <% set job_name %>Run macro tests (<<- target >>)<% endset %>
      <%- from 'macro_tests_steps' import output -%>
      <<- output | indent(4) >>

  <% for example in examples %>
  example_<<example.name>>_<<- target >>:
    name: "Example << example.name >> (<<- target >>)"
    runs-on: << os >>
    defaults:
      run:
        working-directory: examples/<< example.name >>
    << example.services | indent(4) >>
    needs:
      - build_clis_<<- target >>
      <% set job_name %>Example << example.name >> (<<- target >>)<% endset %>
      <%- from 'example_steps' import output -%>
      <<- output | indent(4) >>
  <% endfor %>
  <% for lib in libs_with_deps %>
  tests_<<lib.name>>_<<- target >>:
    name: "Tests for `<< lib.name >>` (<<- target >>)"
    # Jobs with Dockerized `services` can only be run on Linux
    runs-on: << os >>
    << lib.services | indent(4) >>
    needs:
      - build_clis_<<- target >>
      <% set job_name %>Tests << lib.name >> (<<- target >>)<% endset %>
      <%- from 'single_lib_tests_steps' import output -%>
      <<- output | indent(4) >>
  <% endfor %>
  <%- endif %>

  tests_<<- target >>:
    name: "Run tests (<<- target >>)"
    runs-on: << os >>
    needs:
      - build_clis_<<- target >>
      <% set job_name %>Run tests (<<- target >>)<% endset %>
      <%- from 'tests_steps' import output -%>
      <<- output | indent(4) >>
<<<<<<< HEAD
  <% for lib in libs_with_deps %>
  tests_<<lib.name>>_<<- target >>:
    name: "Tests for `<< lib.name >>` (<<- target >>)"
    runs-on: << os >>
    << lib.services | indent(4) >>
    needs:
      - build_clis_<<- target >>
      <% set job_name %>Tests << lib.name >> (<<- target >>)<% endset %>
      <%- from 'single_lib_tests_steps' import output -%>
      <<- output | indent(4) >>
  <% endfor %>
=======
>>>>>>> 3d2a5552
  ui_tests_<<- target >>:
    name: "Run UI tests (<<- target >>)"
    runs-on: << os >>
    needs:
      - build_clis_<<- target >>
      <% set job_name %>Run UI tests (<<- target >>)<% endset %>
      <%- from 'ui_tests_steps' import output -%>
      <<- output | indent(4) >>
  <%- endfor %>

  build_pxh:
    runs-on: ubuntu-latest
    <%- with job_name = 'Build pxh' -%>
      <%- from 'build_pxh_steps' import output -%>
      <<- output | indent(4) ->>
    <%- endwith %>

  is_up_to_date:
    runs-on: ubuntu-latest
    env:
      PAVEX_PAVEXC: "/home/runner/.cargo/bin/pavexc"
    needs:
      - build_clis_linux
      - build_pxh
    <%- with job_name = 'Check if up to date' -%>
      <%- from 'is_up_to_date_steps' import output -%>
      <<- output | indent(4) >>
    <%- endwith %>

  build_docs:
    runs-on: ubuntu-latest
    <%- with job_name = 'Build docs' %>
      <%- from 'build_docs_steps' import output %>
      <<- output | indent(4) >>
    <%- endwith %>

  format_docs:
    runs-on: ubuntu-latest
    <%- with job_name = 'Format docs' %>
        <%- from 'format_docs_steps' import output %>
        <<- output | indent(4) >>
    <%- endwith %><|MERGE_RESOLUTION|>--- conflicted
+++ resolved
@@ -89,20 +89,6 @@
       <% set job_name %>Run tests (<<- target >>)<% endset %>
       <%- from 'tests_steps' import output -%>
       <<- output | indent(4) >>
-<<<<<<< HEAD
-  <% for lib in libs_with_deps %>
-  tests_<<lib.name>>_<<- target >>:
-    name: "Tests for `<< lib.name >>` (<<- target >>)"
-    runs-on: << os >>
-    << lib.services | indent(4) >>
-    needs:
-      - build_clis_<<- target >>
-      <% set job_name %>Tests << lib.name >> (<<- target >>)<% endset %>
-      <%- from 'single_lib_tests_steps' import output -%>
-      <<- output | indent(4) >>
-  <% endfor %>
-=======
->>>>>>> 3d2a5552
   ui_tests_<<- target >>:
     name: "Run UI tests (<<- target >>)"
     runs-on: << os >>
